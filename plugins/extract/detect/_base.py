--- conflicted
+++ resolved
@@ -91,15 +91,9 @@
     def finalize(self, output):
         """ This should be called as the final task of each plugin
             Performs fianl processing and puts to the out queue """
-<<<<<<< HEAD
-        detected_faces = self.to_detected_face(output["image"],
-                                               output["detected_faces"])
-        output["detected_faces"] = detected_faces
         self.logger.trace("Putting to queue: %s", {key: val
                                                    for key, val in output.items()
                                                    if key != "image"})
-=======
->>>>>>> fb764386
         self.queues["out"].put(output)
 
     # <<< DETECTION IMAGE COMPILATION METHODS >>> #
