#!/usr/bin python3
""" The script to run the extract process of faceswap """

import logging
import os
import sys
from pathlib import Path

import cv2
from tqdm import tqdm

from lib.faces_detect import DetectedFace
from lib.gpu_stats import GPUStats
from lib.multithreading import MultiThread, PoolProcess, SpawnProcess
from lib.queue_manager import queue_manager, QueueEmpty
from lib.utils import get_folder
from plugins.plugin_loader import PluginLoader
from scripts.fsmedia import Alignments, Images, PostProcess, Utils

tqdm.monitor_interval = 0  # workaround for TqdmSynchronisationWarning
logger = logging.getLogger(__name__)  # pylint: disable=invalid-name


class Extract():
    """ The extract process. """
    def __init__(self, arguments):
        logger.debug("Initializing %s: %s", self.__class__.__name__, locals())
        self.args = arguments
        self.output_dir = get_folder(self.args.output_dir)
        logger.info("Output Directory: %s", self.args.output_dir)
        self.images = Images(self.args)
        self.alignments = Alignments(self.args, True)
        self.plugins = Plugins(self.args)

        self.post_process = PostProcess(arguments)

        self.export_face = True
        self.verify_output = False
        self.save_interval = None
        if hasattr(self.args, "save_interval"):
            self.save_interval = self.args.save_interval
        logger.debug("Initialized %s", self.__class__.__name__)

    def process(self):
        """ Perform the extraction process """
        logger.info('Starting, this may take a while...')
        Utils.set_verbosity(self.args.verbose)
        queue_manager.debug_monitor(1)
        self.threaded_io("load")
        save_thread = self.threaded_io("save")
        self.run_extraction(save_thread)
        self.alignments.save()
        Utils.finalize(self.images.images_found,
                       self.alignments.faces_count,
                       self.verify_output)
<<<<<<< HEAD
        # TODO Fix Sentinel
        queue_manager.get_queue("logger").put(None)
=======
        self.plugins.process_detect.join()
        self.plugins.process_align.join()
>>>>>>> 4f4fb274

    def threaded_io(self, task, io_args=None):
        """ Load images in a background thread """
        logger.debug("Task: %s, io_args: %s", task, io_args)
        io_args = tuple() if io_args is None else (io_args, )
        if task == "load":
            func = self.load_images
        elif task == "save":
            func = self.save_faces
        elif task == "reload":
            func = self.reload_images
        io_thread = MultiThread(thread_count=1)
        io_thread.in_thread(func, *io_args)
        return io_thread

    def load_images(self):
        """ Load the images """
        logger.debug("Start")
        load_queue = queue_manager.get_queue("load")
        for filename, image in self.images.load():
            imagename = os.path.basename(filename)
            if imagename in self.alignments.data.keys():
                logger.trace("Skipping image: %s", filename)
                continue
            load_queue.put((filename, image))
        load_queue.put("EOF")
        logger.debug("Complete")

    def reload_images(self, detected_faces):
        """ Reload the images and pair to detected face """
        logger.debug("Start. Detected Faces Count: %s", len(detected_faces))
        load_queue = queue_manager.get_queue("detect")
        for filename, image in self.images.load():
            logger.trace("Loading image: %s", filename)
            detect_item = detected_faces.pop(filename, None)
            if not detect_item:
                logger.trace("Skipping image: %s", filename)
                continue
            detect_item["image"] = image
            load_queue.put(detect_item)
        load_queue.put("EOF")
        logger.debug("Complete")

    def save_faces(self):
        """ Save the generated faces """
        logger.debug("Start")
        if not self.export_face:
            logger.debug("Not exporting faces")
            logger.debug("Complete")
            return

        save_queue = queue_manager.get_queue("save")
        while True:
            item = save_queue.get()
            if item == "EOF":
                break
            filename, output_file, resized_face, idx = item
            out_filename = "{}_{}{}".format(str(output_file),
                                            str(idx),
                                            Path(filename).suffix)
            logger.trace("Saving face: %s", out_filename)
            cv2.imwrite(out_filename, resized_face)  # pylint: disable=no-member
        logger.debug("Complete")

    def run_extraction(self, save_thread):
        """ Run Face Detection """
        save_queue = queue_manager.get_queue("save")
        to_process = self.process_item_count()
        frame_no = 0
        size = self.args.size if hasattr(self.args, "size") else 256
        align_eyes = self.args.align_eyes if hasattr(self.args, "align_eyes") else False

        if self.plugins.is_parallel:
            logger.debug("Using parallel processing")
            self.plugins.launch_aligner()
            self.plugins.launch_detector()
        if not self.plugins.is_parallel:
            logger.debug("Using serial processing")
            self.run_detection(to_process)
            self.plugins.launch_aligner()

        for faces in tqdm(self.plugins.detect_faces(extract_pass="align"),
                          total=to_process,
                          file=sys.stdout,
                          desc="Extracting faces"):

            exception = faces.get("exception", False)
            if exception:
                exit(1)
            filename = faces["filename"]
            faces["output_file"] = self.output_dir / Path(filename).stem

            self.align_face(faces, align_eyes, size)
            self.post_process.do_actions(faces)

            faces_count = len(faces["detected_faces"])
            if faces_count == 0:
                logger.verbose("No faces were detected in image: %s",
                               os.path.basename(filename))

            if not self.verify_output and faces_count > 1:
                self.verify_output = True

            self.process_faces(filename, faces, save_queue)

            frame_no += 1
            if frame_no == self.save_interval:
                self.alignments.save()
                frame_no = 0

        if self.export_face:
            save_queue.put("EOF")
        save_thread.join_threads()

    def process_item_count(self):
        """ Return the number of items to be processedd """
        processed = sum(os.path.basename(frame) in self.alignments.data.keys()
                        for frame in self.images.input_images)
        logger.debug("Items Processed: %s", processed)

        if processed != 0 and self.args.skip_existing:
            logger.info("Skipping %s previously extracted frames", processed)
        if processed != 0 and self.args.skip_faces:
            logger.info("Skipping %s frames with detected faces", processed)

        to_process = self.images.images_found - processed
        logger.debug("Items to Process: %s", to_process)
        if to_process == 0:
            logger.error("No frames to process. Exiting")
            queue_manager.terminate_queues()
            exit(0)
        return to_process

    def run_detection(self, to_process):
        """ Run detection only """
        self.plugins.launch_detector()
        detected_faces = dict()
        for detected in tqdm(self.plugins.detect_faces(extract_pass="detect"),
                             total=to_process,
                             file=sys.stdout,
                             desc="Detecting faces"):
            exception = detected.get("exception", False)
            if exception:
                break

            del detected["image"]
            filename = detected["filename"]

            detected_faces[filename] = detected

        self.threaded_io("reload", detected_faces)

<<<<<<< HEAD
    def process_faces(self, filename, faces, save_queue):
=======
    @staticmethod
    def align_face(faces, align_eyes, size, padding=48):
        """ Align the detected face """
        final_faces = list()
        image = faces["image"]
        landmarks = faces["landmarks"]
        detected_faces = faces["detected_faces"]
        for idx, face in enumerate(detected_faces):
            detected_face = DetectedFace()
            detected_face.from_dlib_rect(face)
            detected_face.landmarksXY = landmarks[idx]
            detected_face.frame_dims = image.shape[:2]
            detected_face.load_aligned(image,
                                       size=size,
                                       padding=padding,
                                       align_eyes=align_eyes)
            final_faces.append(detected_face)
        faces["detected_faces"] = final_faces

    def process_faces(self, filename, faces):
>>>>>>> 4f4fb274
        """ Perform processing on found faces """
        final_faces = list()
<<<<<<< HEAD

=======
        save_queue = queue_manager.get_queue("save")
>>>>>>> 4f4fb274
        filename = faces["filename"]
        output_file = faces["output_file"]

        for idx, face in enumerate(faces["detected_faces"]):
            if self.export_face:
                save_queue.put((filename,
                                output_file,
                                face.aligned_face,
                                idx))

            final_faces.append(face.to_alignment())
        self.alignments.data[os.path.basename(filename)] = final_faces


class Plugins():
    """ Detector and Aligner Plugins and queues """
    def __init__(self, arguments):
        logger.debug("Initializing %s: %s", self.__class__.__name__, locals())
        self.args = arguments
        self.detector = self.load_detector()
        self.aligner = self.load_aligner()
        self.is_parallel = self.set_parallel_processing()

        self.process_detect = None
        self.process_align = None
        self.add_queues()
        logger.debug("Initialized %s", self.__class__.__name__)

    def set_parallel_processing(self):
        """ Set whether to run detect and align together or seperately """
        detector_vram = self.detector.vram
        aligner_vram = self.aligner.vram
        gpu_stats = GPUStats()
        if (detector_vram == 0
                or aligner_vram == 0
                or gpu_stats.device_count == 0):
            logger.debug("At least one of aligner or detector have no VRAM requirement. "
                         "Enabling parallel processing.")
            return True

        if hasattr(self.args, "multiprocess") and not self.args.multiprocess:
            logger.info("NB: Parallel processing disabled.You may get faster "
                        "extraction speeds by enabling it with the -mp switch")
            return False

        required_vram = detector_vram + aligner_vram + 320  # 320MB buffer
        stats = gpu_stats.get_card_most_free()
        free_vram = int(stats["free"])
        logger.verbose("%s - %sMB free of %sMB",
                       stats["device"],
                       free_vram,
                       int(stats["total"]))
        if free_vram <= required_vram:
            logger.warning("Not enough free VRAM for parallel processing. "
                           "Switching to serial")
            return False
        return True

    def add_queues(self):
        """ Add the required processing queues to Queue Manager """
        for task in ("load", "detect", "align", "save"):
            size = 0
            if task == "load" or (not self.is_parallel and task == "detect"):
                size = 100
            queue_manager.add_queue(task, maxsize=size)

    def load_detector(self):
        """ Set global arguments and load detector plugin """
        detector_name = self.args.detector.replace("-", "_").lower()
        logger.debug("Loading Detector: %s", detector_name)
        # Rotation
        rotation = None
        if hasattr(self.args, "rotate_images"):
            rotation = self.args.rotate_images

        detector = PluginLoader.get_detector(detector_name)(
            log_queue=queue_manager.get_queue("logger"),
            loglevel=self.args.loglevel,
            verbose=self.args.verbose,
            rotation=rotation)

        return detector

    def load_aligner(self):
        """ Set global arguments and load aligner plugin """
        aligner_name = self.args.aligner.replace("-", "_").lower()
        logger.debug("Loading Aligner: %s", aligner_name)

        aligner = PluginLoader.get_aligner(aligner_name)(
            verbose=self.args.verbose)

        return aligner

    def launch_aligner(self):
        """ Launch the face aligner """
        logger.debug("Launching Aligner")
        out_queue = queue_manager.get_queue("align")
        kwargs = {"in_queue": queue_manager.get_queue("detect"),
                  "out_queue": out_queue}

        self.process_align = SpawnProcess()
        event = self.process_align.event

        self.process_align.in_process(self.aligner.align, **kwargs)

        # Wait for Aligner to take it's VRAM
        # The first ever load of the model for FAN has reportedly taken
        # up to 3-4 minutes, hence high timeout.
        # TODO investigate why this is and fix if possible
        event.wait(300)
        if not event.is_set():
            raise ValueError("Error initializing Aligner")

        try:
            err = None
            err = out_queue.get(True, 1)
        except QueueEmpty:
            pass

        if err:
            if isinstance(err, str):
                queue_manager.terminate_queues()
                logger.error(err)
                exit(1)
            else:
                queue_manager.get_queue("detect").put(err)
        logger.debug("Launched Aligner")

    def launch_detector(self):
        """ Launch the face detector """
        logger.debug("Launching Detector")
        out_queue = queue_manager.get_queue("detect")
        kwargs = {"in_queue": queue_manager.get_queue("load"),
                  "out_queue": out_queue}

        if self.args.detector == "mtcnn":
            mtcnn_kwargs = self.detector.validate_kwargs(
                self.get_mtcnn_kwargs())
            kwargs["mtcnn_kwargs"] = mtcnn_kwargs

        if self.detector.parent_is_pool:
            self.process_detect = PoolProcess(self.detector.detect_faces)
        else:
            self.process_detect = SpawnProcess()

        event = None
        if hasattr(self.process_detect, "event"):
            event = self.process_detect.event

        self.process_detect.in_process(self.detector.detect_faces, **kwargs)

        if not event:
            logger.debug("Launched Detector")
            return

        event.wait(60)
        if not event.is_set():
            raise ValueError("Error inititalizing Detector")
        logger.debug("Launched Detector")

    def get_mtcnn_kwargs(self):
        """ Add the mtcnn arguments into a kwargs dictionary """
        mtcnn_threshold = [float(thr.strip())
                           for thr in self.args.mtcnn_threshold]
        return {"minsize": self.args.mtcnn_minsize,
                "threshold": mtcnn_threshold,
                "factor": self.args.mtcnn_scalefactor}

    def detect_faces(self, extract_pass="detect"):
        """ Detect faces from in an image """
        logger.debug("Running Detection. Pass: %s", extract_pass)
        if self.is_parallel or extract_pass == "align":
            out_queue = queue_manager.get_queue("align")
        if not self.is_parallel and extract_pass == "detect":
            out_queue = queue_manager.get_queue("detect")

        while True:
            try:
                faces = out_queue.get(True, 1)
                if faces == "EOF":
                    break
                exception = faces.get("exception", None)
                if exception is not None:
                    queue_manager.terminate_queues()
                    yield faces
                    break
            except QueueEmpty:
                continue

            yield faces
        logger.debug("Detection Complete")<|MERGE_RESOLUTION|>--- conflicted
+++ resolved
@@ -53,13 +53,10 @@
         Utils.finalize(self.images.images_found,
                        self.alignments.faces_count,
                        self.verify_output)
-<<<<<<< HEAD
+        self.plugins.process_detect.join()
+        self.plugins.process_align.join()
         # TODO Fix Sentinel
         queue_manager.get_queue("logger").put(None)
-=======
-        self.plugins.process_detect.join()
-        self.plugins.process_align.join()
->>>>>>> 4f4fb274
 
     def threaded_io(self, task, io_args=None):
         """ Load images in a background thread """
@@ -212,9 +209,6 @@
 
         self.threaded_io("reload", detected_faces)
 
-<<<<<<< HEAD
-    def process_faces(self, filename, faces, save_queue):
-=======
     @staticmethod
     def align_face(faces, align_eyes, size, padding=48):
         """ Align the detected face """
@@ -235,14 +229,9 @@
         faces["detected_faces"] = final_faces
 
     def process_faces(self, filename, faces):
->>>>>>> 4f4fb274
         """ Perform processing on found faces """
         final_faces = list()
-<<<<<<< HEAD
-
-=======
         save_queue = queue_manager.get_queue("save")
->>>>>>> 4f4fb274
         filename = faces["filename"]
         output_file = faces["output_file"]
 
