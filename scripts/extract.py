#!/usr/bin python3
""" The script to run the extract process of faceswap """

import logging
import os
import sys
from pathlib import Path

import cv2
from tqdm import tqdm

from lib.faces_detect import DetectedFace
from lib.gpu_stats import GPUStats
from lib.multithreading import MultiThread, PoolProcess, SpawnProcess
from lib.queue_manager import queue_manager, QueueEmpty
from lib.utils import get_folder
from plugins.plugin_loader import PluginLoader
from scripts.fsmedia import Alignments, Images, PostProcess, Utils

tqdm.monitor_interval = 0  # workaround for TqdmSynchronisationWarning
logger = logging.getLogger(__name__)  # pylint: disable=invalid-name


class Extract():
    """ The extract process. """
    def __init__(self, arguments):
        logger.debug("Initializing %s: %s", self.__class__.__name__, locals())
        self.args = arguments
        self.output_dir = get_folder(self.args.output_dir)
        logger.info("Output Directory: %s", self.args.output_dir)
        self.images = Images(self.args)
        self.alignments = Alignments(self.args, True)
        self.plugins = Plugins(self.args)

        self.post_process = PostProcess(arguments)

        self.export_face = True
        self.verify_output = False
        self.save_interval = None
        if hasattr(self.args, "save_interval"):
            self.save_interval = self.args.save_interval
        logger.debug("Initialized %s", self.__class__.__name__)

    def process(self):
        """ Perform the extraction process """
        logger.info('Starting, this may take a while...')
        Utils.set_verbosity(self.args.verbose)
#        queue_manager.debug_monitor(1)
        self.threaded_io("load")
        save_thread = self.threaded_io("save")
        self.run_extraction(save_thread)
        self.alignments.save()
        Utils.finalize(self.images.images_found,
                       self.alignments.faces_count,
                       self.verify_output)

    def threaded_io(self, task, io_args=None):
        """ Load images in a background thread """
        logger.debug("Task: %s, io_args: %s", task, io_args)
        io_args = tuple() if io_args is None else (io_args, )
        if task == "load":
            func = self.load_images
        elif task == "save":
            func = self.save_faces
        elif task == "reload":
            func = self.reload_images
        io_thread = MultiThread(thread_count=1)
        io_thread.in_thread(func, *io_args)
        return io_thread

    def load_images(self):
        """ Load the images """
        logger.debug("Start")
        load_queue = queue_manager.get_queue("load")
        for filename, image in self.images.load():
            imagename = os.path.basename(filename)
            if imagename in self.alignments.data.keys():
                logger.trace("Skipping image: %s", filename)
                continue
            load_queue.put((filename, image))
        load_queue.put("EOF")
        logger.debug("Complete")

    def reload_images(self, detected_faces):
        """ Reload the images and pair to detected face """
        logger.debug("Start. Detected Faces Count: %s", len(detected_faces))
        load_queue = queue_manager.get_queue("detect")
        for filename, image in self.images.load():
            logger.trace("Loading image: %s", filename)
            detect_item = detected_faces.pop(filename, None)
            if not detect_item:
                logger.trace("Skipping image: %s", filename)
                continue
            detect_item["image"] = image
            load_queue.put(detect_item)
        load_queue.put("EOF")
        logger.debug("Complete")

    def save_faces(self):
        """ Save the generated faces """
        logger.debug("Start")
        if not self.export_face:
            logger.debug("Not exporting faces")
            logger.debug("Complete")
            return

        save_queue = queue_manager.get_queue("save")
        while True:
            item = save_queue.get()
            if item == "EOF":
                break
            filename, output_file, resized_face, idx = item
            out_filename = "{}_{}{}".format(str(output_file),
                                            str(idx),
                                            Path(filename).suffix)
            logger.trace("Saving face: %s", out_filename)
            cv2.imwrite(out_filename, resized_face)  # pylint: disable=no-member
        logger.debug("Complete")

    def run_extraction(self, save_thread):
        """ Run Face Detection """
        save_queue = queue_manager.get_queue("save")
        to_process = self.process_item_count()
        frame_no = 0
        if self.plugins.is_parallel:
            logger.debug("Using parallel processing")
            self.plugins.launch_aligner()
            self.plugins.launch_detector()
        if not self.plugins.is_parallel:
            logger.debug("Using serial processing")
            self.run_detection(to_process)
            self.plugins.launch_aligner()

        for faces in tqdm(self.plugins.detect_faces(extract_pass="align"),
                          total=to_process,
                          file=sys.stdout,
                          desc="Extracting faces"):

            exception = faces.get("exception", False)
            if exception:
                exit(1)
            filename = faces["filename"]

            faces["output_file"] = self.output_dir / Path(filename).stem

            self.post_process.do_actions(faces)

            faces_count = len(faces["detected_faces"])
            if faces_count == 0:
                logger.verbose("No faces were detected in image: %s",
                               os.path.basename(filename))

            if not self.verify_output and faces_count > 1:
                self.verify_output = True

            self.process_faces(filename, faces, save_queue)

            frame_no += 1
            if frame_no == self.save_interval:
                self.alignments.save()
                frame_no = 0

        if self.export_face:
            save_queue.put("EOF")
        save_thread.join_threads()

    def process_item_count(self):
        """ Return the number of items to be processedd """
        processed = sum(os.path.basename(frame) in self.alignments.data.keys()
                        for frame in self.images.input_images)
        logger.debug("Items Processed: %s", processed)

        if processed != 0 and self.args.skip_existing:
            logger.info("Skipping %s previously extracted frames", processed)
        if processed != 0 and self.args.skip_faces:
            logger.info("Skipping %s frames with detected faces", processed)

        to_process = self.images.images_found - processed
        logger.debug("Items to Process: %s", to_process)
        if to_process == 0:
            logger.error("No frames to process. Exiting")
            queue_manager.terminate_queues()
            exit(0)
        return to_process

    def run_detection(self, to_process):
        """ Run detection only """
        self.plugins.launch_detector()
        detected_faces = dict()
        for detected in tqdm(self.plugins.detect_faces(extract_pass="detect"),
                             total=to_process,
                             file=sys.stdout,
                             desc="Detecting faces"):
            exception = detected.get("exception", False)
            if exception:
                break

            del detected["image"]
            filename = detected["filename"]

            detected_faces[filename] = detected

        self.threaded_io("reload", detected_faces)

    def process_faces(self, filename, faces, save_queue):
        """ Perform processing on found faces """
        size = self.args.size if hasattr(self.args, "size") else 256
        align_eyes = self.args.align_eyes if hasattr(self.args, "align_eyes") else False

        final_faces = list()

        filename = faces["filename"]
        image = faces["image"]
        output_file = faces["output_file"]

        for idx, face in enumerate(faces["detected_faces"]):
            detected_face = self.align_face(image, face, align_eyes, size)

            if self.export_face:
                save_queue.put((filename,
                                output_file,
                                detected_face.aligned_face,
                                idx))

            final_faces.append(detected_face.to_alignment())
        self.alignments.data[os.path.basename(filename)] = final_faces

    @staticmethod
    def align_face(image, face, align_eyes, size, padding=48):
        """ Align the detected face """
        detected_face = DetectedFace()
        detected_face.from_dlib_rect(face[0])
        detected_face.landmarksXY = face[1]
        detected_face.frame_dims = image.shape[:2]
        detected_face.load_aligned(image,
                                   size=size,
                                   padding=padding,
                                   align_eyes=align_eyes)
        return detected_face


class Plugins():
    """ Detector and Aligner Plugins and queues """
    def __init__(self, arguments):
        logger.debug("Initializing %s: %s", self.__class__.__name__, locals())
        self.args = arguments
        self.detector = self.load_detector()
        self.aligner = self.load_aligner()
        self.is_parallel = self.set_parallel_processing()

        self.add_queues()
        logger.debug("Initialized %s", self.__class__.__name__)

    def set_parallel_processing(self):
        """ Set whether to run detect and align together or seperately """
        detector_vram = self.detector.vram
        aligner_vram = self.aligner.vram
        gpu_stats = GPUStats()
        if (detector_vram == 0
                or aligner_vram == 0
                or gpu_stats.device_count == 0):
            logger.debug("At least one of aligner or detector have no VRAM requirement. "
                         "Enabling parallel processing.")
            return True

        if hasattr(self.args, "multiprocess") and not self.args.multiprocess:
            logger.info("NB: Parallel processing disabled.You may get faster "
                        "extraction speeds by enabling it with the -mp switch")
            return False

        required_vram = detector_vram + aligner_vram + 320  # 320MB buffer
        stats = gpu_stats.get_card_most_free()
        free_vram = int(stats["free"])
        logger.verbose("%s - %sMB free of %sMB",
                       stats["device"],
                       free_vram,
                       int(stats["total"]))
        if free_vram <= required_vram:
            logger.warning("Not enough free VRAM for parallel processing. "
                           "Switching to serial")
            return False
        return True

    def add_queues(self):
        """ Add the required processing queues to Queue Manager """
        for task in ("load", "detect", "align", "save"):
            size = 0
            if task == "load" or (not self.is_parallel and task == "detect"):
                size = 100
            queue_manager.add_queue(task, maxsize=size)

    def load_detector(self):
        """ Set global arguments and load detector plugin """
        detector_name = self.args.detector.replace("-", "_").lower()
        logger.debug("Loading Detector: %s", detector_name)
        # Rotation
        rotation = None
        if hasattr(self.args, "rotate_images"):
            rotation = self.args.rotate_images

        detector = PluginLoader.get_detector(detector_name)(
            verbose=self.args.verbose,
            rotation=rotation,
            logger=logger,  # Passed in to maintain scope
            detected_face=DetectedFace())  # Passed in to avoid mp race condition

        return detector

    def load_aligner(self):
        """ Set global arguments and load aligner plugin """
        aligner_name = self.args.aligner.replace("-", "_").lower()
        logger.debug("Loading Aligner: %s", aligner_name)

        aligner = PluginLoader.get_aligner(aligner_name)(
            verbose=self.args.verbose)

        return aligner

    def launch_aligner(self):
        """ Launch the face aligner """
        logger.debug("Launching Aligner")
        out_queue = queue_manager.get_queue("align")
        kwargs = {"in_queue": queue_manager.get_queue("detect"),
                  "out_queue": out_queue}

        align_process = SpawnProcess()
        event = align_process.event

        align_process.in_process(self.aligner.align, **kwargs)

        # Wait for Aligner to take it's VRAM
        # The first ever load of the model for FAN has reportedly taken
        # up to 3-4 minutes, hence high timeout.
        # TODO investigate why this is and fix if possible
        event.wait(300)
        if not event.is_set():
            raise ValueError("Error initializing Aligner")

        try:
            err = None
            err = out_queue.get(True, 1)
        except QueueEmpty:
            pass

        if err:
            if isinstance(err, str):
                queue_manager.terminate_queues()
                logger.error(err)
                exit(1)
            else:
                queue_manager.get_queue("detect").put(err)
        logger.debug("Launched Aligner")

    def launch_detector(self):
        """ Launch the face detector """
        logger.debug("Launching Detector")
        out_queue = queue_manager.get_queue("detect")
        kwargs = {"in_queue": queue_manager.get_queue("load"),
<<<<<<< HEAD
                  "out_queue": out_queue}  # Passed in to avoid race condition
=======
                  "out_queue": out_queue}
>>>>>>> fb764386

        if self.args.detector == "mtcnn":
            mtcnn_kwargs = self.detector.validate_kwargs(
                self.get_mtcnn_kwargs())
            kwargs["mtcnn_kwargs"] = mtcnn_kwargs

        if self.detector.parent_is_pool:
            detect_process = PoolProcess(self.detector.detect_faces)
        else:
            detect_process = SpawnProcess()

        event = None
        if hasattr(detect_process, "event"):
            event = detect_process.event

        detect_process.in_process(self.detector.detect_faces, **kwargs)

        if not event:
            logger.debug("Launched Detector")
            return

        event.wait(60)
        if not event.is_set():
            raise ValueError("Error inititalizing Detector")
        logger.debug("Launched Detector")

    def get_mtcnn_kwargs(self):
        """ Add the mtcnn arguments into a kwargs dictionary """
        mtcnn_threshold = [float(thr.strip())
                           for thr in self.args.mtcnn_threshold]
        return {"minsize": self.args.mtcnn_minsize,
                "threshold": mtcnn_threshold,
                "factor": self.args.mtcnn_scalefactor}

    def detect_faces(self, extract_pass="detect"):
        """ Detect faces from in an image """
        logger.debug("Running Detection. Pass: %s", extract_pass)
        if self.is_parallel or extract_pass == "align":
            out_queue = queue_manager.get_queue("align")
        if not self.is_parallel and extract_pass == "detect":
            out_queue = queue_manager.get_queue("detect")

        while True:
            try:
                faces = out_queue.get(True, 1)
                if faces == "EOF":
                    break
                exception = faces.get("exception", None)
                if exception is not None:
                    queue_manager.terminate_queues()
                    yield faces
                    break
            except QueueEmpty:
                continue

            yield faces
        logger.debug("Detection Complete")<|MERGE_RESOLUTION|>--- conflicted
+++ resolved
@@ -356,11 +356,7 @@
         logger.debug("Launching Detector")
         out_queue = queue_manager.get_queue("detect")
         kwargs = {"in_queue": queue_manager.get_queue("load"),
-<<<<<<< HEAD
-                  "out_queue": out_queue}  # Passed in to avoid race condition
-=======
                   "out_queue": out_queue}
->>>>>>> fb764386
 
         if self.args.detector == "mtcnn":
             mtcnn_kwargs = self.detector.validate_kwargs(
